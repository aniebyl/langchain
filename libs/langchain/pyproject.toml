--- conflicted
+++ resolved
@@ -145,12 +145,9 @@
 javelin-sdk = {version = "^0.1.8", optional = true}
 deepsparse-nightly = {version = "^1.6.0.20231120", optional = true, python = ">=3.8.1,<3.12"}
 msal = {version = "^1.25.0", optional = true}
-<<<<<<< HEAD
-=======
 databricks-vectorsearch = {version = "^0.21", optional = true}
 
 
->>>>>>> 4b8e053f
 [tool.poetry.group.test.dependencies]
 # The only dependencies that should be added are
 # dependencies used for running tests (e.g., pytest, freezegun, response).
@@ -386,11 +383,8 @@
  "rspace_client",
  "fireworks-ai",
  "javelin-sdk",
-<<<<<<< HEAD
  "deepsparse-nightly",
-=======
  "databricks-vectorsearch",
->>>>>>> 4b8e053f
 ]
 
 [tool.ruff]
