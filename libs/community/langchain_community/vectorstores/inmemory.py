--- conflicted
+++ resolved
@@ -1,7 +1,7 @@
 import json
 import uuid
 from pathlib import Path
-from typing import Any, Callable, Dict, List, Optional, Sequence, Tuple
+from typing import Any, Callable, Dict, Iterable, List, Optional, Sequence, Tuple
 
 import numpy as np
 from langchain_core.documents import Document
@@ -38,29 +38,12 @@
     async def adelete(self, ids: Optional[Sequence[str]] = None, **kwargs: Any) -> None:
         self.delete(ids)
 
-<<<<<<< HEAD
-    def add_texts(
-        self,
-        texts: Sequence[str],
-        metadatas: Optional[Sequence[Dict[str, Any]]] = None,
-        ids: Optional[Sequence[str]] = None,
-        **kwargs: Any,
-    ) -> List[str]:
-        """Add texts to the store."""
-        vectors = self.embedding.embed_documents(list(texts))
-        ids_ = []
-
-        for i, text in enumerate(texts):
-            doc_id = ids[i] if ids else str(uuid.uuid4())
-            ids_.append(doc_id)
-=======
     def upsert(self, items: Sequence[Document], /, **kwargs: Any) -> UpsertResponse:
         vectors = self.embedding.embed_documents([item.page_content for item in items])
         ids = []
         for item, vector in zip(items, vectors):
             doc_id = item.id if item.id else str(uuid.uuid4())
             ids.append(doc_id)
->>>>>>> 42d049f6
             self.store[doc_id] = {
                 "id": doc_id,
                 "vector": vector,
@@ -93,8 +76,8 @@
 
     async def aadd_texts(
         self,
-        texts: Sequence[str],
-        metadatas: Optional[Sequence[Dict[str, Any]]] = None,
+        texts: Iterable[str],
+        metadatas: Optional[List[dict]] = None,
         **kwargs: Any,
     ) -> List[str]:
         return self.add_texts(texts, metadatas, **kwargs)
