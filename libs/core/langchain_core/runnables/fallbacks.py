import asyncio
from typing import (
    TYPE_CHECKING,
    Any,
    Dict,
    Iterator,
    List,
    Optional,
    Sequence,
    Tuple,
    Type,
    Union,
    cast,
)

from langchain_core.load.dump import dumpd
from langchain_core.pydantic_v1 import BaseModel
from langchain_core.runnables.base import Runnable, RunnableSerializable
from langchain_core.runnables.config import (
    RunnableConfig,
    ensure_config,
    get_async_callback_manager_for_config,
    get_callback_manager_for_config,
    get_config_list,
    patch_config,
)
from langchain_core.runnables.utils import (
    ConfigurableFieldSpec,
    Input,
    Output,
    get_unique_config_specs,
)

if TYPE_CHECKING:
    from langchain_core.callbacks.manager import AsyncCallbackManagerForChainRun


class RunnableWithFallbacks(RunnableSerializable[Input, Output]):
    """A Runnable that can fallback to other Runnables if it fails.

    External APIs (e.g., APIs for a language model) may at times experience
    degraded performance or even downtime.

    In these cases, it can be useful to have a fallback runnable that can be
    used in place of the original runnable (e.g., fallback to another LLM provider).

    Fallbacks can be defined at the level of a single runnable, or at the level
    of a chain of runnables. Fallbacks are tried in order until one succeeds or
    all fail.

    While you can instantiate a ``RunnableWithFallbacks`` directly, it is usually
    more convenient to use the ``with_fallbacks`` method on a runnable.

    Example:

        .. code-block:: python

            from langchain_core.chat_models.openai import ChatOpenAI
            from langchain_core.chat_models.anthropic import ChatAnthropic

            model = ChatAnthropic().with_fallbacks([ChatOpenAI()])
            # Will usually use ChatAnthropic, but fallback to ChatOpenAI
            # if ChatAnthropic fails.
            model.invoke('hello')

            # And you can also use fallbacks at the level of a chain.
            # Here if both LLM providers fail, we'll fallback to a good hardcoded
            # response.

            from langchain_core.prompts import PromptTemplate
            from langchain_core.output_parser import StrOutputParser
            from langchain_core.runnables import RunnableLambda

            def when_all_is_lost(inputs):
                return ("Looks like our LLM providers are down. "
                        "Here's a nice 🦜️ emoji for you instead.")

            chain_with_fallback = (
                PromptTemplate.from_template('Tell me a joke about {topic}')
                | model
                | StrOutputParser()
            ).with_fallbacks([RunnableLambda(when_all_is_lost)])
    """

    runnable: Runnable[Input, Output]
    """The runnable to run first."""
    fallbacks: Sequence[Runnable[Input, Output]]
    """A sequence of fallbacks to try."""
    exceptions_to_handle: Tuple[Type[BaseException], ...] = (Exception,)
    """The exceptions on which fallbacks should be tried.
    
    Any exception that is not a subclass of these exceptions will be raised immediately.
    """
    exception_key: Optional[str] = None
    """If string is specified then handled exceptions will be passed to fallbacks as 
        part of the input under the specified key. If None, exceptions
        will not be passed to fallbacks. If used, the base runnable and its fallbacks 
        must accept a dictionary as input."""

    class Config:
        arbitrary_types_allowed = True

    @property
    def InputType(self) -> Type[Input]:
        return self.runnable.InputType

    @property
    def OutputType(self) -> Type[Output]:
        return self.runnable.OutputType

    def get_input_schema(
        self, config: Optional[RunnableConfig] = None
    ) -> Type[BaseModel]:
        return self.runnable.get_input_schema(config)

    def get_output_schema(
        self, config: Optional[RunnableConfig] = None
    ) -> Type[BaseModel]:
        return self.runnable.get_output_schema(config)

    @property
    def config_specs(self) -> List[ConfigurableFieldSpec]:
        return get_unique_config_specs(
            spec
            for step in [self.runnable, *self.fallbacks]
            for spec in step.config_specs
        )

    @classmethod
    def is_lc_serializable(cls) -> bool:
        return True

    @classmethod
    def get_lc_namespace(cls) -> List[str]:
        """Get the namespace of the langchain object."""
        return ["langchain", "schema", "runnable"]

    @property
    def runnables(self) -> Iterator[Runnable[Input, Output]]:
        yield self.runnable
        yield from self.fallbacks

    def invoke(
        self, input: Input, config: Optional[RunnableConfig] = None, **kwargs: Any
    ) -> Output:
        if self.exception_key is not None and not isinstance(input, dict):
            raise ValueError(
                "If 'exception_key' is specified then input must be a dictionary."
                f"However found a type of {type(input)} for input"
            )
        # setup callbacks
        config = ensure_config(config)
        callback_manager = get_callback_manager_for_config(config)
        # start the root run
        run_manager = callback_manager.on_chain_start(
            dumpd(self), input, name=config.get("run_name")
        )
<<<<<<< HEAD
        curr_error: Optional[BaseException] = None
=======
        first_error = None
        last_error = None
>>>>>>> 6b626944
        for runnable in self.runnables:
            try:
                if self.exception_key and last_error is not None:
                    input[self.exception_key] = last_error
                output = runnable.invoke(
                    input,
                    patch_config(config, callbacks=run_manager.get_child()),
                    **kwargs,
                )
            except self.exceptions_to_handle as e:
<<<<<<< HEAD
                if curr_error is not None:
                    e.__cause__ = curr_error
                curr_error = e
=======
                if first_error is None:
                    first_error = e
                last_error = e
>>>>>>> 6b626944
            except BaseException as e:
                if curr_error is not None:
                    e.__cause__ = curr_error
                curr_error = e
                break
            else:
                run_manager.on_chain_end(output)
                return output
        if curr_error is None:
            raise ValueError("No error stored at end of fallbacks.")
        run_manager.on_chain_error(curr_error)
        raise curr_error

    async def ainvoke(
        self,
        input: Input,
        config: Optional[RunnableConfig] = None,
        **kwargs: Optional[Any],
    ) -> Output:
        if self.exception_key is not None and not isinstance(input, dict):
            raise ValueError(
                "If 'exception_key' is specified then input must be a dictionary."
                f"However found a type of {type(input)} for input"
            )
        # setup callbacks
        config = ensure_config(config)
        callback_manager = get_async_callback_manager_for_config(config)
        # start the root run
        run_manager = await callback_manager.on_chain_start(
            dumpd(self), input, name=config.get("run_name")
        )

        first_error = None
        last_error = None
        for runnable in self.runnables:
            try:
                if self.exception_key and last_error is not None:
                    input[self.exception_key] = last_error
                output = await runnable.ainvoke(
                    input,
                    patch_config(config, callbacks=run_manager.get_child()),
                    **kwargs,
                )
            except self.exceptions_to_handle as e:
                if first_error is None:
                    first_error = e
                last_error = e
            except BaseException as e:
                await run_manager.on_chain_error(e)
                raise e
            else:
                await run_manager.on_chain_end(output)
                return output
        if first_error is None:
            raise ValueError("No error stored at end of fallbacks.")
        await run_manager.on_chain_error(first_error)
        raise first_error

    def batch(
        self,
        inputs: List[Input],
        config: Optional[Union[RunnableConfig, List[RunnableConfig]]] = None,
        *,
        return_exceptions: bool = False,
        **kwargs: Optional[Any],
    ) -> List[Output]:
        from langchain_core.callbacks.manager import CallbackManager

        if self.exception_key is not None and not all(
            isinstance(input, dict) for input in inputs
        ):
            raise ValueError(
                "If 'exception_key' is specified then inputs must be dictionaries."
                f"However found a type of {type(inputs[0])} for input"
            )

        if not inputs:
            return []

        # setup callbacks
        configs = get_config_list(config, len(inputs))
        callback_managers = [
            CallbackManager.configure(
                inheritable_callbacks=config.get("callbacks"),
                local_callbacks=None,
                verbose=False,
                inheritable_tags=config.get("tags"),
                local_tags=None,
                inheritable_metadata=config.get("metadata"),
                local_metadata=None,
            )
            for config in configs
        ]
        # start the root runs, one per input
        run_managers = [
            cm.on_chain_start(
                dumpd(self),
                input if isinstance(input, dict) else {"input": input},
                name=config.get("run_name"),
            )
            for cm, input, config in zip(callback_managers, inputs, configs)
        ]

        to_return: Dict[int, Any] = {}
        run_again = {i: input for i, input in enumerate(inputs)}
        handled_exceptions: Dict[int, BaseException] = {}
        first_to_raise = None
        for runnable in self.runnables:
            outputs = runnable.batch(
                [input for _, input in sorted(run_again.items())],
                [
                    # each step a child run of the corresponding root run
                    patch_config(configs[i], callbacks=run_managers[i].get_child())
                    for i in sorted(run_again)
                ],
                return_exceptions=True,
                **kwargs,
            )
            for (i, input), output in zip(sorted(run_again.copy().items()), outputs):
                if isinstance(output, BaseException) and not isinstance(
                    output, self.exceptions_to_handle
                ):
                    if not return_exceptions:
                        first_to_raise = first_to_raise or output
                    else:
                        handled_exceptions[i] = cast(BaseException, output)
                    run_again.pop(i)
                elif isinstance(output, self.exceptions_to_handle):
                    if self.exception_key:
                        input[self.exception_key] = output  # type: ignore
                    handled_exceptions[i] = cast(BaseException, output)
                else:
                    run_managers[i].on_chain_end(output)
                    to_return[i] = output
                    run_again.pop(i)
                    handled_exceptions.pop(i, None)
            if first_to_raise:
                raise first_to_raise
            if not run_again:
                break

        sorted_handled_exceptions = sorted(handled_exceptions.items())
        for i, error in sorted_handled_exceptions:
            run_managers[i].on_chain_error(error)
        if not return_exceptions and sorted_handled_exceptions:
            raise sorted_handled_exceptions[0][1]
        to_return.update(handled_exceptions)
        return [output for _, output in sorted(to_return.items())]

    async def abatch(
        self,
        inputs: List[Input],
        config: Optional[Union[RunnableConfig, List[RunnableConfig]]] = None,
        *,
        return_exceptions: bool = False,
        **kwargs: Optional[Any],
    ) -> List[Output]:
        from langchain_core.callbacks.manager import AsyncCallbackManager

        if self.exception_key is not None and not all(
            isinstance(input, dict) for input in inputs
        ):
            raise ValueError(
                "If 'exception_key' is specified then inputs must be dictionaries."
                f"However found a type of {type(inputs[0])} for input"
            )

        if not inputs:
            return []

        # setup callbacks
        configs = get_config_list(config, len(inputs))
        callback_managers = [
            AsyncCallbackManager.configure(
                inheritable_callbacks=config.get("callbacks"),
                local_callbacks=None,
                verbose=False,
                inheritable_tags=config.get("tags"),
                local_tags=None,
                inheritable_metadata=config.get("metadata"),
                local_metadata=None,
            )
            for config in configs
        ]
        # start the root runs, one per input
        run_managers: List[AsyncCallbackManagerForChainRun] = await asyncio.gather(
            *(
                cm.on_chain_start(
                    dumpd(self),
                    input,
                    name=config.get("run_name"),
                )
                for cm, input, config in zip(callback_managers, inputs, configs)
            )
        )

        to_return = {}
        run_again = {i: input for i, input in enumerate(inputs)}
        handled_exceptions: Dict[int, BaseException] = {}
        first_to_raise = None
        for runnable in self.runnables:
            outputs = await runnable.abatch(
                [input for _, input in sorted(run_again.items())],
                [
                    # each step a child run of the corresponding root run
                    patch_config(configs[i], callbacks=run_managers[i].get_child())
                    for i in sorted(run_again)
                ],
                return_exceptions=True,
                **kwargs,
            )

            for (i, input), output in zip(sorted(run_again.copy().items()), outputs):
                if isinstance(output, BaseException) and not isinstance(
                    output, self.exceptions_to_handle
                ):
                    if not return_exceptions:
                        first_to_raise = first_to_raise or output
                    else:
                        handled_exceptions[i] = cast(BaseException, output)
                    run_again.pop(i)
                elif isinstance(output, self.exceptions_to_handle):
                    if self.exception_key:
                        input[self.exception_key] = output  # type: ignore
                    handled_exceptions[i] = cast(BaseException, output)
                else:
                    to_return[i] = output
                    await run_managers[i].on_chain_end(output)
                    run_again.pop(i)
                    handled_exceptions.pop(i, None)

            if first_to_raise:
                raise first_to_raise
            if not run_again:
                break

        sorted_handled_exceptions = sorted(handled_exceptions.items())
        await asyncio.gather(
            *(
                run_managers[i].on_chain_error(error)
                for i, error in sorted_handled_exceptions
            )
        )
        if not return_exceptions and sorted_handled_exceptions:
            raise sorted_handled_exceptions[0][1]
        to_return.update(handled_exceptions)
        return [output for _, output in sorted(to_return.items())]  # type: ignore<|MERGE_RESOLUTION|>--- conflicted
+++ resolved
@@ -155,12 +155,7 @@
         run_manager = callback_manager.on_chain_start(
             dumpd(self), input, name=config.get("run_name")
         )
-<<<<<<< HEAD
         curr_error: Optional[BaseException] = None
-=======
-        first_error = None
-        last_error = None
->>>>>>> 6b626944
         for runnable in self.runnables:
             try:
                 if self.exception_key and last_error is not None:
@@ -171,15 +166,9 @@
                     **kwargs,
                 )
             except self.exceptions_to_handle as e:
-<<<<<<< HEAD
                 if curr_error is not None:
                     e.__cause__ = curr_error
                 curr_error = e
-=======
-                if first_error is None:
-                    first_error = e
-                last_error = e
->>>>>>> 6b626944
             except BaseException as e:
                 if curr_error is not None:
                     e.__cause__ = curr_error
