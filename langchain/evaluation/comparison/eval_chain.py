"""Base classes for comparing the output of two models."""
from __future__ import annotations

from typing import Any, Optional

from pydantic import Field

from langchain.base_language import BaseLanguageModel
from langchain.callbacks.manager import Callbacks
from langchain.chains.llm import LLMChain
from langchain.evaluation.comparison.prompt import PROMPT, PROMPT_WITH_REFERENCE
from langchain.evaluation.schema import PairwiseStringEvaluator
from langchain.prompts.prompt import PromptTemplate
from langchain.schema import BaseOutputParser


class PairwiseStringResultOutputParser(BaseOutputParser[dict]):
    """A parser for the output of the PairwiseStringEvalChain."""

    @property
    def _type(self) -> str:
        return "pairwise_string_result"

    def parse(self, text: str) -> Any:
        """Parse the output text.

        Args:
            text (str): The output text to parse.

        Returns:
            Any: The parsed output.
        """
        reasoning, verdict = text.strip().rsplit("\n", maxsplit=1)
        verdict = verdict.strip("[").strip("]")
        if verdict not in {"A", "B", "C"}:
            raise ValueError(
                f"Invalid verdict: {verdict}. "
                "Verdict must be one of 'A', 'B', or 'C'."
            )
        # C means the models are tied. Return 'None' meaning no preference
        verdict_ = None if verdict == "C" else verdict
        score = {
            "A": 1,
            "B": 0,
            None: 0.5,
        }.get(verdict_)
        return {
            "reasoning": reasoning,
            "value": verdict_,
            "score": score,
        }


class PairwiseStringEvalChain(PairwiseStringEvaluator, LLMChain):
    """A chain for comparing the output of two models.

    Example:
    >>> from langchain.chat_models import ChatOpenAI
    >>> from langchain.evaluation.comparison import PairwiseStringEvalChain
    >>> llm = ChatOpenAI(temperature=0)
    >>> chain = PairwiseStringEvalChain.from_llm(llm=llm)
    >>> result = chain.evaluate_string_pairs(
    ...     input = "What is the chemical formula for water?",
    ...     prediction = "H2O",
    ...     prediction_b = (
    ...        "The chemical formula for water is H2O, which means"
    ...        " there are two hydrogen atoms and one oxygen atom."
    ...     referenc = "The chemical formula for water is H2O.",
    ... )
    >>> print(result["text"])
    # {
    #    "value": "B",
    #    "comment": "Both responses accurately state"
    #       " that the chemical formula for water is H2O."
    #       " However, Response B provides additional information"
    # .     " by explaining what the formula means.\n[[B]]"
    # }
    """

    output_parser: BaseOutputParser = Field(
        default_factory=PairwiseStringResultOutputParser
    )

    @property
    def requires_reference(self) -> bool:
        return "reference" in self.prompt.input_variables

    @property
    def requires_input(self) -> bool:
        return True

    @property
    def _skip_reference_warning(self) -> str:
        """Warning to show when reference is ignored."""
        return (
            f"Ignoring reference in {self.__class__.__name__}, as it is not expected."
            "\nTo use a reference, initialize PairwiseStringEvalChain with"
            " `requires_reference=True` or with a prompt with 'reference' as an"
            " input variable."
        )

    @classmethod
    def from_llm(
        cls,
        llm: BaseLanguageModel,
        *,
        prompt: Optional[PromptTemplate] = None,
        requires_reference: bool = False,
        **kwargs: Any,
    ) -> PairwiseStringEvalChain:
        """Initialize the PairwiseStringEvalChain from an LLM.

        Args:
            llm (BaseLanguageModel): The LLM to use.
            prompt (PromptTemplate, optional): The prompt to use.
            requires_reference (bool, optional): Whether to require a reference
                string. Defaults to False.
            **kwargs (Any): Additional keyword arguments.

        Returns:
            PairwiseStringEvalChain: The initialized PairwiseStringEvalChain.
        """
        expected_input_vars = {"prediction", "prediction_b", "input"}
        if prompt is None:
            if requires_reference:
                expected_input_vars.add("reference")
                prompt_ = PROMPT_WITH_REFERENCE
            else:
                prompt_ = PROMPT
        else:
            if requires_reference:
                expected_input_vars.add("reference")
            prompt_ = prompt

        if expected_input_vars != set(prompt_.input_variables):
            raise ValueError(
                f"Input variables should be {expected_input_vars}, "
                f"but got {prompt_.input_variables}"
            )
        return cls(llm=llm, prompt=prompt_, **kwargs)

    def _prepare_input(
<<<<<<< HEAD
        self, prediction: str, prediction_b: str, input: str, reference: Optional[str]
=======
        self,
        prediction: str,
        prediction_b: str,
        input: Optional[str],
        reference: Optional[str],
>>>>>>> 2b1245ae
    ) -> dict:
        input_ = {
            "prediction": prediction,
            "prediction_b": prediction_b,
<<<<<<< HEAD
            "input": input,
=======
>>>>>>> 2b1245ae
        }
        if "input" in self.prompt.input_variables:
            if not input:
                raise ValueError("Input is require for this comparison evaluator")
            input_["input"] = input
        if "reference" in self.prompt.input_variables:
            if reference is None:
                raise ValueError("Reference is required for this comparison evaluator")
            input_["reference"] = reference
        return input_

    def _evaluate_string_pairs(
        self,
        *,
        prediction: str,
        prediction_b: str,
<<<<<<< HEAD
        input: str,
=======
        input: Optional[str] = None,
>>>>>>> 2b1245ae
        reference: Optional[str] = None,
        callbacks: Callbacks = None,
        **kwargs: Any,
    ) -> dict:
        """Evaluate whether output A is preferred to output B.

        Args:
            prediction (str): The output string from the first model.
            prediction_b (str): The output string from the second model.
            input (str): The input or task string.
            callbacks (Callbacks, optional): The callbacks to use.
            reference (str, optional): The reference string, if any.
            **kwargs (Any): Additional keyword arguments.

        Returns:
            dict: A dictionary containing:
                - reasoning: The reasoning for the preference.
                - value: The preference value, which is either 'A', 'B', or None
                    for no preference.
                - score: The preference score, which is 1 for 'A', 0 for 'B',
                    and 0.5 for None.
        """
        input_ = self._prepare_input(prediction, prediction_b, input, reference)
        result = self(
            inputs=input_,
            callbacks=callbacks,
            **kwargs,
        )
        return result["text"]

    async def _aevaluate_string_pairs(
        self,
        *,
        prediction: str,
        prediction_b: str,
<<<<<<< HEAD
        input: str,
=======
>>>>>>> 2b1245ae
        reference: Optional[str] = None,
        input: Optional[str] = None,
        callbacks: Callbacks = None,
        **kwargs: Any,
    ) -> dict:
        """Asynchronously evaluate whether output A is preferred to output B.

        Args:
            prediction (str): The output string from the first model.
            prediction_b (str): The output string from the second model.
            input (str): The input or task string.
            callbacks (Callbacks, optional): The callbacks to use.
            reference (str, optional): The reference string, if any.
            **kwargs (Any): Additional keyword arguments.

        Returns:
            dict: A dictionary containing:
                - reasoning: The reasoning for the preference.
                - value: The preference value, which is either 'A', 'B', or None
                    for no preference.
                - score: The preference score, which is 1 for 'A', 0 for 'B',
                    and 0.5 for None.
        """
        input_ = self._prepare_input(prediction, prediction_b, input, reference)
        result = await self.acall(
            inputs=input_,
            callbacks=callbacks,
            **kwargs,
        )
        return result["text"]<|MERGE_RESOLUTION|>--- conflicted
+++ resolved
@@ -140,29 +140,21 @@
         return cls(llm=llm, prompt=prompt_, **kwargs)
 
     def _prepare_input(
-<<<<<<< HEAD
-        self, prediction: str, prediction_b: str, input: str, reference: Optional[str]
-=======
         self,
         prediction: str,
         prediction_b: str,
         input: Optional[str],
         reference: Optional[str],
->>>>>>> 2b1245ae
     ) -> dict:
         input_ = {
             "prediction": prediction,
             "prediction_b": prediction_b,
-<<<<<<< HEAD
-            "input": input,
-=======
->>>>>>> 2b1245ae
         }
-        if "input" in self.prompt.input_variables:
-            if not input:
-                raise ValueError("Input is require for this comparison evaluator")
+        if self.requires_input:
+            if input is None:
+                raise ValueError("Input is required for this comparison evaluator")
             input_["input"] = input
-        if "reference" in self.prompt.input_variables:
+        if self.requires_reference:
             if reference is None:
                 raise ValueError("Reference is required for this comparison evaluator")
             input_["reference"] = reference
@@ -173,11 +165,7 @@
         *,
         prediction: str,
         prediction_b: str,
-<<<<<<< HEAD
-        input: str,
-=======
         input: Optional[str] = None,
->>>>>>> 2b1245ae
         reference: Optional[str] = None,
         callbacks: Callbacks = None,
         **kwargs: Any,
@@ -213,12 +201,8 @@
         *,
         prediction: str,
         prediction_b: str,
-<<<<<<< HEAD
-        input: str,
-=======
->>>>>>> 2b1245ae
+        input: Optional[str] = None,
         reference: Optional[str] = None,
-        input: Optional[str] = None,
         callbacks: Callbacks = None,
         **kwargs: Any,
     ) -> dict:
